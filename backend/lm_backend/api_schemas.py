"""
API request and response schemas
"""
from datetime import datetime
from typing import List, Optional

from pydantic import BaseModel, Field, validator


class ConfigurationRow(BaseModel):
    """
    A configuration row.
    """

    id: Optional[int] = Field(None)
    name: Optional[str] = Field(None)
    product: str
    features: str
    license_servers: List[str]
    license_server_type: str
    grace_time: int
    client_id: str

    class Config:
        orm_mode = True


class ConfigurationItem(BaseModel):
    """
    A configuration parsed item.
    """

    id: Optional[int] = Field(None)
    name: Optional[str] = Field(None)
    product: str
    features: dict
    license_servers: List[str]
    license_server_type: str
    grace_time: int
    client_id: str

    class Config:
        orm_mode = True


PRODUCT_FEATURE_RX = r"^.+?\..+$"


class BookingFeature(BaseModel):
    """
    One booked count for a single product.feature in a booking
    """

    product_feature: str = Field(..., regex=PRODUCT_FEATURE_RX)
    booked: int

    class Config:
        orm_mode = True


class Booking(BaseModel):
    """
    A booking for a jobid with a list of the features it requests
    """

    job_id: str
    features: List[BookingFeature]
    lead_host: str
    user_name: str
    cluster_name: str

    class Config:
        orm_mode = True


class BookingRow(BaseModel):
    """
    A flattened booking, suitable to be inserted into the database
    """

    id: Optional[int] = Field(None)
    job_id: str
    product_feature: str = Field(..., regex=PRODUCT_FEATURE_RX)
    booked: int
    config_id: int
    lead_host: str
    user_name: str
    cluster_name: str

    class Config:
        orm_mode = True


class BookingRowDetail(BookingRow):
    """
    A booking row with more detail
    """

    created_at: Optional[datetime]
    config_name: Optional[str]

    class Config:
        orm_mode = True


class LicenseUseBase(BaseModel):
    """
    Used/Total counts for a product.feature license category
    """

    product_feature: str = Field(..., regex=PRODUCT_FEATURE_RX)
    used: int


class LicenseUseReconcile(LicenseUseBase):
    """
    A reconcile [PATCH] Used/Total counts for a product.feature license category

    For creating items through the reconcile mechanism
    """

    total: int


class LicenseUseReconcileRequest(LicenseUseReconcile):
    """
    Used in the /reconcile request.
    """

    used_licenses: List


class LicenseUse(LicenseUseBase):
    """
    Used/Available/Total counts for a product.feature license category

    Returned by GET queries, including `available` for convenience
    """

    total: int

    available: Optional[int]

    @validator("available", always=True)
    def validate_available(cls, value, values):
        """
        Set available as a function of the other fields
        """
        return values["total"] - values["used"]


class LicenseUseWithBooking(LicenseUseBase):
    """
<<<<<<< HEAD
    Used/Available/Booked/Total counts for a product.feature license category

    Returned by GET queries, including `available` for convenience
=======
    Used/Available/Booked/Total counts for a product.feature license category.

    Returned by GET queries, including `available` for convenience.
>>>>>>> 2f90e585
    """

    total: int
    booked: Optional[int]
    available: Optional[int]

    @validator("available", always=True)
    def validate_available(cls, value, values):
        """
        Set available as a function of the other fields
        """
        return values["total"] - (values["used"] + values["booked"])


class LicenseUseBooking(LicenseUseBase):
    """
    A booking [PUT] object, specifying how many tokens are needed and no total
    """<|MERGE_RESOLUTION|>--- conflicted
+++ resolved
@@ -151,15 +151,9 @@
 
 class LicenseUseWithBooking(LicenseUseBase):
     """
-<<<<<<< HEAD
-    Used/Available/Booked/Total counts for a product.feature license category
-
-    Returned by GET queries, including `available` for convenience
-=======
     Used/Available/Booked/Total counts for a product.feature license category.
 
     Returned by GET queries, including `available` for convenience.
->>>>>>> 2f90e585
     """
 
     total: int
