"""
Custom exceptions for the License Manager Agent.
"""

from buzz import Buzz


class LicenseManagerAuthTokenError(Buzz):
    """Exception for backend connection issues."""


class LicenseManagerBackendConnectionError(Buzz):
    """Exception for backend connection issues."""


class LicenseManagerBackendVersionError(Buzz):
    """Exception for backend/agent version mismatches."""


class LicenseManagerEmptyReportError(Buzz):
    """Exception for empty report when no licenses added in backend."""


class LicenseManagerNonSupportedServerTypeError(Buzz):
    """Exception for entry with non supported server type."""


class LicenseManagerBadServerOutput(Buzz):
    """Exception for license server bad output."""


<<<<<<< HEAD
class LicenseManagerFeatureConfigurationIncorrect(Buzz):
    """Exception for feature configuration incorrectly formatted."""
=======
class CommandFailedToExecute(Buzz):
    """Exception for failed execution of command."""
>>>>>>> e437f73b
<|MERGE_RESOLUTION|>--- conflicted
+++ resolved
@@ -28,11 +28,8 @@
 class LicenseManagerBadServerOutput(Buzz):
     """Exception for license server bad output."""
 
-
-<<<<<<< HEAD
-class LicenseManagerFeatureConfigurationIncorrect(Buzz):
-    """Exception for feature configuration incorrectly formatted."""
-=======
 class CommandFailedToExecute(Buzz):
     """Exception for failed execution of command."""
->>>>>>> e437f73b
+
+class LicenseManagerFeatureConfigurationIncorrect(Buzz):
+    """Exception for feature configuration incorrectly formatted."""